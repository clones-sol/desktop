import type { Component, ComponentProps } from 'svelte';
<<<<<<< HEAD
import type { TrainingPoolStatus } from './forge';

export interface ForgeTask {
  _id: string;
  prompt: string;
  uploadLimit: number;
  rewardLimit: number;
  uploadLimitReached: boolean;
  currentSubmissions: number;
  limitReason: string;
  app: {
    _id: string;
    name: string;
    domain: string;
    description: string;
    categories: string[];
    pool_id: {
      uploadLimit: {
        type: number;
        limitType: string;
      };
      _id: string;
      name: string;
      status: TrainingPoolStatus;
      pricePerDemo: number;
    };
    gymLimitType: string;
    gymSubmissions: number;
    gymLimitValue: number;
  };
}
=======
import type { SubmissionStatus } from './forge';
>>>>>>> 2319d71b

export interface MonitorInfo {
  width: number;
  height: number;
}

export interface Recording {
  id: string;
  timestamp: string;
  duration_seconds: number;
  status: string;
  title: string;
  description: string;
  platform: string;
  arch: string;
  version: string;
  locale: string;
  primary_monitor: MonitorInfo;
  meta?: {
    quest: Quest;
  };
  location?: 'local' | 'database';
  submission?: SubmissionStatus;
}
export interface ForgeApp {
  name: string;
  domain: string;
  description: string;
  categories: string[];
  tasks: {
    _id?: string; // Add _id field for task identification
    prompt: string;
    uploadLimit?: number;
    rewardLimit?: number;
    completed?: boolean;
    recordingId?: string;
    score?: number;
    uploadLimitReached?: boolean;
    currentSubmissions?: number;
    limitReason?: string | null;
  }[];
  pool_id: {
    _id: string;
    name: string;
    status: string;
    pricePerDemo: number;
  };
  seen?: boolean;
  gymLimitReached?: boolean;
  gymSubmissions?: number;
  gymLimitType?: 'per-task' | 'per-day' | 'total';
  gymLimitValue?: number;
}

export type MessageRole = 'assistant' | 'user' | 'system';
export enum MessagePartType {
  text = 'text',
  embed = 'embed',
  quest = 'quest',
  loading = 'loading'
}

export interface Quest {
  title: string;
  app: string;
  icon_url: string;
  objectives: string[]; // List of 4 objectives, first one must be opening/navigating to the app
  content: string;
  pool_id?: string; // Match Rust struct field name
  reward?: {
    time: number; // Unix timestamp rounded to last minute
    max_reward: number; // Match Rust struct field name
  };
  task_id?: string; // ID of the specific task
}

export interface QuestInfo {
  task_id: string;
  title: string;
  original_instruction: string;
  concrete_scenario: string;
  objective: string;
  relevant_applications: string[];
  subgoals: string[];
}

export type MessagePart<T extends Component = any, P = ComponentProps<T>> = {
  quest?: QuestInfo;
  actions?:
    | (
        | {
            type: 'primary' | 'warning' | 'destroy';
            text: string;
            props?: P;
            fn: () => void;
          }
        | {
            type: 'component';
            component: T;
            props: P;
          }
      )[];
} & (
  | {
      type: MessagePartType.embed;
      content: T;
      props: P;
    }
  | {
      type: Exclude<MessagePartType, MessagePartType.embed>;
      content: string;
    }
);

export interface Message<T extends Component = any, P = ComponentProps<T>> {
  role: MessageRole;
  parts: MessagePart<T, P>[];
}

export enum RecordingState {
  off = 'off',
  starting = 'starting',
  recording = 'recording',
  saving = 'saving',
  saved = 'saved'
}
<|MERGE_RESOLUTION|>--- conflicted
+++ resolved
@@ -1,162 +1,159 @@
-import type { Component, ComponentProps } from 'svelte';
-<<<<<<< HEAD
-import type { TrainingPoolStatus } from './forge';
-
-export interface ForgeTask {
-  _id: string;
-  prompt: string;
-  uploadLimit: number;
-  rewardLimit: number;
-  uploadLimitReached: boolean;
-  currentSubmissions: number;
-  limitReason: string;
-  app: {
-    _id: string;
-    name: string;
-    domain: string;
-    description: string;
-    categories: string[];
-    pool_id: {
-      uploadLimit: {
-        type: number;
-        limitType: string;
-      };
-      _id: string;
-      name: string;
-      status: TrainingPoolStatus;
-      pricePerDemo: number;
-    };
-    gymLimitType: string;
-    gymSubmissions: number;
-    gymLimitValue: number;
-  };
-}
-=======
-import type { SubmissionStatus } from './forge';
->>>>>>> 2319d71b
-
-export interface MonitorInfo {
-  width: number;
-  height: number;
-}
-
-export interface Recording {
-  id: string;
-  timestamp: string;
-  duration_seconds: number;
-  status: string;
-  title: string;
-  description: string;
-  platform: string;
-  arch: string;
-  version: string;
-  locale: string;
-  primary_monitor: MonitorInfo;
-  meta?: {
-    quest: Quest;
-  };
-  location?: 'local' | 'database';
-  submission?: SubmissionStatus;
-}
-export interface ForgeApp {
-  name: string;
-  domain: string;
-  description: string;
-  categories: string[];
-  tasks: {
-    _id?: string; // Add _id field for task identification
-    prompt: string;
-    uploadLimit?: number;
-    rewardLimit?: number;
-    completed?: boolean;
-    recordingId?: string;
-    score?: number;
-    uploadLimitReached?: boolean;
-    currentSubmissions?: number;
-    limitReason?: string | null;
-  }[];
-  pool_id: {
-    _id: string;
-    name: string;
-    status: string;
-    pricePerDemo: number;
-  };
-  seen?: boolean;
-  gymLimitReached?: boolean;
-  gymSubmissions?: number;
-  gymLimitType?: 'per-task' | 'per-day' | 'total';
-  gymLimitValue?: number;
-}
-
-export type MessageRole = 'assistant' | 'user' | 'system';
-export enum MessagePartType {
-  text = 'text',
-  embed = 'embed',
-  quest = 'quest',
-  loading = 'loading'
-}
-
-export interface Quest {
-  title: string;
-  app: string;
-  icon_url: string;
-  objectives: string[]; // List of 4 objectives, first one must be opening/navigating to the app
-  content: string;
-  pool_id?: string; // Match Rust struct field name
-  reward?: {
-    time: number; // Unix timestamp rounded to last minute
-    max_reward: number; // Match Rust struct field name
-  };
-  task_id?: string; // ID of the specific task
-}
-
-export interface QuestInfo {
-  task_id: string;
-  title: string;
-  original_instruction: string;
-  concrete_scenario: string;
-  objective: string;
-  relevant_applications: string[];
-  subgoals: string[];
-}
-
-export type MessagePart<T extends Component = any, P = ComponentProps<T>> = {
-  quest?: QuestInfo;
-  actions?:
-    | (
-        | {
-            type: 'primary' | 'warning' | 'destroy';
-            text: string;
-            props?: P;
-            fn: () => void;
-          }
-        | {
-            type: 'component';
-            component: T;
-            props: P;
-          }
-      )[];
-} & (
-  | {
-      type: MessagePartType.embed;
-      content: T;
-      props: P;
-    }
-  | {
-      type: Exclude<MessagePartType, MessagePartType.embed>;
-      content: string;
-    }
-);
-
-export interface Message<T extends Component = any, P = ComponentProps<T>> {
-  role: MessageRole;
-  parts: MessagePart<T, P>[];
-}
-
-export enum RecordingState {
-  off = 'off',
-  starting = 'starting',
-  recording = 'recording',
-  saving = 'saving',
-  saved = 'saved'
-}
+import type { Component, ComponentProps } from 'svelte';
+import type { SubmissionStatus } from './forge';
+import type { TrainingPoolStatus } from './forge';
+
+export interface ForgeTask {
+  _id: string;
+  prompt: string;
+  uploadLimit: number;
+  rewardLimit: number;
+  uploadLimitReached: boolean;
+  currentSubmissions: number;
+  limitReason: string;
+  app: {
+    _id: string;
+    name: string;
+    domain: string;
+    description: string;
+    categories: string[];
+    pool_id: {
+      uploadLimit: {
+        type: number;
+        limitType: string;
+      };
+      _id: string;
+      name: string;
+      status: TrainingPoolStatus;
+      pricePerDemo: number;
+    };
+    gymLimitType: string;
+    gymSubmissions: number;
+    gymLimitValue: number;
+  };
+}
+
+export interface MonitorInfo {
+  width: number;
+  height: number;
+}
+
+export interface Recording {
+  id: string;
+  timestamp: string;
+  duration_seconds: number;
+  status: string;
+  title: string;
+  description: string;
+  platform: string;
+  arch: string;
+  version: string;
+  locale: string;
+  primary_monitor: MonitorInfo;
+  meta?: {
+    quest: Quest;
+  };
+  location?: 'local' | 'database';
+  submission?: SubmissionStatus;
+}
+export interface ForgeApp {
+  name: string;
+  domain: string;
+  description: string;
+  categories: string[];
+  tasks: {
+    _id?: string; // Add _id field for task identification
+    prompt: string;
+    uploadLimit?: number;
+    rewardLimit?: number;
+    completed?: boolean;
+    recordingId?: string;
+    score?: number;
+    uploadLimitReached?: boolean;
+    currentSubmissions?: number;
+    limitReason?: string | null;
+  }[];
+  pool_id: {
+    _id: string;
+    name: string;
+    status: string;
+    pricePerDemo: number;
+  };
+  seen?: boolean;
+  gymLimitReached?: boolean;
+  gymSubmissions?: number;
+  gymLimitType?: 'per-task' | 'per-day' | 'total';
+  gymLimitValue?: number;
+}
+
+export type MessageRole = 'assistant' | 'user' | 'system';
+export enum MessagePartType {
+  text = 'text',
+  embed = 'embed',
+  quest = 'quest',
+  loading = 'loading'
+}
+
+export interface Quest {
+  title: string;
+  app: string;
+  icon_url: string;
+  objectives: string[]; // List of 4 objectives, first one must be opening/navigating to the app
+  content: string;
+  pool_id?: string; // Match Rust struct field name
+  reward?: {
+    time: number; // Unix timestamp rounded to last minute
+    max_reward: number; // Match Rust struct field name
+  };
+  task_id?: string; // ID of the specific task
+}
+
+export interface QuestInfo {
+  task_id: string;
+  title: string;
+  original_instruction: string;
+  concrete_scenario: string;
+  objective: string;
+  relevant_applications: string[];
+  subgoals: string[];
+}
+
+export type MessagePart<T extends Component = any, P = ComponentProps<T>> = {
+  quest?: QuestInfo;
+  actions?:
+    | (
+        | {
+            type: 'primary' | 'warning' | 'destroy';
+            text: string;
+            props?: P;
+            fn: () => void;
+          }
+        | {
+            type: 'component';
+            component: T;
+            props: P;
+          }
+      )[];
+} & (
+  | {
+      type: MessagePartType.embed;
+      content: T;
+      props: P;
+    }
+  | {
+      type: Exclude<MessagePartType, MessagePartType.embed>;
+      content: string;
+    }
+);
+
+export interface Message<T extends Component = any, P = ComponentProps<T>> {
+  role: MessageRole;
+  parts: MessagePart<T, P>[];
+}
+
+export enum RecordingState {
+  off = 'off',
+  starting = 'starting',
+  recording = 'recording',
+  saving = 'saving',
+  saved = 'saved'
+}