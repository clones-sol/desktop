--- conflicted
+++ resolved
@@ -127,21 +127,12 @@
       <div class="text-xl font-semibold mb-2">Viewing Forge: {poolName}</div>
     </div>
   {:else}
-<<<<<<< HEAD
   <div class="mx-auto mb-8">
     <p class="text-gray-400">
       Choose a task, record a demonstration on your desktop, earn rewards. Help build the world's largest open-source
       dataset for training AI assistants.
     </p>
   </div>
-=======
-    <div class="mx-auto mb-8">
-      <p class="text-gray-400">
-        Share your computer skills, earn rewards, and help build the world's largest open-source
-        dataset for training AI assistants.
-      </p>
-    </div>
->>>>>>> d04f4e4a
   {/if}
 
   <div class="grid grid-cols-1 md:grid-cols-2 gap-3 sm:gap-4 mb-4 sm:mb-6">
