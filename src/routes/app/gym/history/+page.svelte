--- conflicted
+++ resolved
@@ -268,7 +268,6 @@
             <div class="w-8 h-8 bg-gray-200 rounded-md flex items-center justify-center text-gray-500">
               <span class="text-xs">App</span>
             </div>
-<<<<<<< HEAD
           {/if}
 
           <!-- Title and Metadata -->
@@ -285,43 +284,6 @@
                 <Calendar class="w-3 h-3 mr-1 opacity-75" />
                 <span>{formatDate(recording.timestamp)} {formatTime(recording.timestamp)}</span>
               </div>
-=======
-            <div class="text-sm text-gray-500 pt-1">
-              <span class="uppercase font-semibold">Reward:</span>
-
-              {#if getRewardDisplay(recording)}
-                <span class="text-secondary-300">{getRewardDisplay(recording)}</span>
-                {#if recording.submission?.treasuryTransfer?.txHash}
-                  <div class="mt-1 flex items-center gap-2">
-                    <span class="text-gray-500">TX:</span>
-                    <span class="text-gray-400 font-mono text-xs">
-                      {truncateHash(recording.submission?.treasuryTransfer?.txHash || '')}
-                    </span>
-                    <div class="flex items-center gap-2">
-                      <button
-                        class="text-gray-400 hover:text-secondary-300 transition-colors"
-                        onclick={() => {
-                          const txHash = recording.submission?.treasuryTransfer?.txHash;
-                          if (txHash) navigator.clipboard.writeText(txHash);
-                        }}>
-                        <Copy class="w-3.5 h-3.5" />
-                      </button>
-                      <a
-                        href={getSolscanUrl(recording.submission?.treasuryTransfer?.txHash || '')}
-                        target="_blank"
-                        rel="noopener noreferrer"
-                        class="text-gray-400 hover:text-secondary-300 transition-colors">
-                        <ExternalLink class="w-3.5 h-3.5" />
-                      </a>
-                    </div>
-                  </div>
-                {/if}
-              {:else}
-                <span class="text-gray-500 italic">
-                  Upload your recording to get a score and receive your $VIRAL.
-                </span>
-              {/if}
->>>>>>> d04f4e4a
             </div>
           </div>
 
